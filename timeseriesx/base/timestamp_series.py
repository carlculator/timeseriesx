import collections
import copy
import datetime as dt
import numbers
import warnings
from collections.abc import Iterable

import numpy as np
import pandas as pd
from pint import Quantity
from pint_pandas import PintArray, PintType

from timeseriesx.base.base_time_series import BaseTimeSeries
from timeseriesx.mixins.frequency import FrequencyMixin
from timeseriesx.mixins.time_zone import TimeZoneMixin
from timeseriesx.mixins.unit import UnitMixin
from timeseriesx.validation.timestamp_index import index_is_datetime, index_is_sorted


class TimestampMismatchWarning(RuntimeWarning):
    """
    warning about implicit handling of mismatching timestamps
    """

    pass


class TimestampSeries(UnitMixin, TimeZoneMixin, FrequencyMixin, BaseTimeSeries):
    @staticmethod
    def create_null_timeseries(start, end, freq, unit=None, time_zone="infer"):
        """
        create a `TimestampSeries`-object from `start` to `end` with NaN-values

        :param str/datetime.datetime/pandas.Timestamp start: the start timestamp of the
            series (included)
        :param str/datetime.datetime/pandas.Timestamp end: the end timestamp of the
            series (included)
        :param str/datetime.timedelta/pandas.Offset/pandas.Timedelta freq:
            the frequency of the timestamp series, `pandas offset aliases <https://pandas.pydata.org/pandas-docs/stable/user_guide/timeseries.html#offset-aliases>`_
            supported
        :param str/pint.Unit unit: the unit of the series's values, many string
            representations of common units are supported, such as `m`, `s`, `kg`
            and many more
        :param str/tzinfo time_zone: the name of the time zone, (see `IANA <https://www.iana.org/time-zones>`_)
            or a tzinfo-object, pass `'infer'` if you want the time zone to be derived
            from `start` and `end`
        :return: a new TimestampSeries-object
        :rtype: TimestampSeries
        """  # noqa: E501
        return TimestampSeries.create_constant_timeseries(
            start, end, np.NaN, freq, unit, time_zone=time_zone
        )

    @staticmethod
    def create_constant_timeseries(
        start, end, value, freq, unit=None, time_zone="infer"
    ):
        """
        create a `TimestampSeries`-object from `start` to `end` with constant value

        :param str/datetime.datetime/pandas.Timestamp start: the start timestamp of the
            series (included)
        :param str/datetime.datetime/pandas.Timestamp end: the end timestamp of the
            series (included)
        :param int/float value: the constant value for each element
        :param str/datetime.timedelta/pandas.Offset/pandas.Timedelta freq:
            the frequency of the timestamp series, `pandas offset aliases <https://pandas.pydata.org/pandas-docs/stable/user_guide/timeseries.html#offset-aliases>`_
            supported
        :param str/pint.Unit unit: the unit of the series's values, many string
            representations of common units are supported, such as `m`, `s`, `kg`
            and many more
        :param str/tzinfo time_zone: the name of the time zone, (see `IANA <https://www.iana.org/time-zones>`_)
            or a tzinfo-object, pass `'infer'` if you want the time zone to be derived
            from `start` and `end`
        :return: a new TimestampSeries-object
        :rtype: TimestampSeries
        """  # noqa: E501
        index = pd.date_range(start, end, freq=freq)
        series = pd.Series([value] * len(index), index=index)
        return TimestampSeries.create_from_pd_series(
            series, freq=freq, unit=unit, time_zone=time_zone
        )

    @staticmethod
    def create_from_lists(
        timestamps, values, freq="infer", unit=None, time_zone="infer"
    ):
        """
        create a `TimestampSeries`-object from a list of timestamps and values matched
        by their index

        :param list timestamps: the timestamps of the series
        :param list values: the values of the series
        :param str/datetime.timedelta/pandas.Offset/pandas.Timedelta freq:
            the frequency of the timestamp series, `pandas offset aliases <https://pandas.pydata.org/pandas-docs/stable/user_guide/timeseries.html#offset-aliases>`_
            supported, pass `'infer'` if you want the frequency to be derived by the
            timestamps
        :param str/pint.Unit unit: the unit of the series's values, many string
            representations of common units are supported, such as `m`, `s`, `kg`
            and many more
        :param str/tzinfo time_zone: the name of the time zone, (see `IANA <https://www.iana.org/time-zones>`_)
            or a tzinfo-object, pass `'infer'` if you want the time zone to be derived
            by the timestamps
        :return: a new TimestampSeries-object
        :rtype: TimestampSeries
        """  # noqa: E501
        if not len(timestamps) == len(values):
            raise ValueError("lengths of timestamps and values do not not match")
        tuples = list(zip(timestamps, values))
        return TimestampSeries.create_from_tuples(
            tuples, freq=freq, unit=unit, time_zone=time_zone
        )

    @staticmethod
    def create_from_tuples(tuples, freq="infer", unit=None, time_zone="infer"):
        """
        create a `TimestampSeries`-object from a list of tuples of timestamps and values

        :param list tuples: list of tuples holding timestamp and value
        :param str/datetime.timedelta/pandas.Offset/pandas.Timedelta freq:
            the frequency of the timestamp series, `pandas offset aliases <https://pandas.pydata.org/pandas-docs/stable/user_guide/timeseries.html#offset-aliases>`_
            supported, pass `'infer'` if you want the frequency to be derived by the
            timestamps
        :param str/pint.Unit unit: the unit of the series's values, many string
            representations of common units are supported, such as `m`, `s`, `kg`
            and many more
        :param str/tzinfo time_zone: the name of the time zone, (see `IANA <https://www.iana.org/time-zones>`_)
            or a tzinfo-object, pass `'infer'` if you want the time zone to be derived
            by the timestamps
        :return: a new TimestampSeries-object
        :rtype: TimestampSeries
        """  # noqa: E501
        dictionary = {k: v for k, v in tuples}
        return TimestampSeries.create_from_dict(
            dictionary, freq=freq, unit=unit, time_zone=time_zone
        )

    @staticmethod
    def create_from_dict(dictionary, freq="infer", unit=None, time_zone="infer"):
        """
        create a `TimestampSeries`-object from a dict timestamps as keys and values as
        values

        :param dict dictionary: dict with timestamps as keys and timeseries-values as
            dict-values
        :param str/datetime.timedelta/pandas.Offset/pandas.Timedelta freq:
            the frequency of the timestamp series, `pandas offset aliases <https://pandas.pydata.org/pandas-docs/stable/user_guide/timeseries.html#offset-aliases>`_
            supported, pass `'infer'` if you want the frequency to be derived by the
            timestamps
        :param str/pint.Unit unit: the unit of the series's values, many string
            representations of common units are supported, such as `m`, `s`, `kg`
            and many more
        :param str/tzinfo time_zone: the name of the time zone, (see `IANA <https://www.iana.org/time-zones>`_)
            or a tzinfo-object, pass `'infer'` if you want the time zone to be derived
            by the timestamps
        :return: a new TimestampSeries-object
        :rtype: TimestampSeries
        """  # noqa: E501
        series = pd.Series(dictionary)
        return TimestampSeries.create_from_pd_series(
            series, freq=freq, unit=unit, time_zone=time_zone
        )

    @staticmethod
    def create_from_pd_series(series, freq="infer", unit=None, time_zone="infer"):
        """
        create a `TimestampSeries`-object from a pandas `Series` with `DatetimeIndex`

        :param pandas.Series: a pandas series-object with `DatetimeIndex`
        :param str/datetime.timedelta/pandas.Offset/pandas.Timedelta freq:
            the frequency of the timestamp series, `pandas offset aliases <https://pandas.pydata.org/pandas-docs/stable/user_guide/timeseries.html#offset-aliases>`_
            supported, pass `'infer'` if you want the frequency to be derived by the
            timestamps
        :param str/pint.Unit unit: the unit of the series's values, many string
            representations of common units are supported, such as `m`, `s`, `kg`
            and many more
        :param str/tzinfo time_zone: the name of the time zone, (see `IANA <https://www.iana.org/time-zones>`_)
            or a tzinfo-object, pass `'infer'` if you want the time zone to be derived
            from `start` and `end`
        :return: a new TimestampSeries-object
        :rtype: TimestampSeries
        """  # noqa: E501
        return TimestampSeries(series, freq=freq, unit=unit, time_zone=time_zone)

    # ------------------------------ constructor ----------------------------- #

    def __init__(self, series, freq=None, unit=None, time_zone=None):
        """
        :param series: a pandas series-object with `DatetimeIndex`
        :param str/datetime.timedelta/pandas.Offset/pandas.Timedelta freq:
            the frequency of the timestamp series or None, `pandas offset aliases <https://pandas.pydata.org/pandas-docs/stable/user_guide/timeseries.html#offset-aliases>`_
            supported, pass `'infer'` if you want the frequency to be derived by the
            timestamps
        :param str/pint.Unit unit: the unit of the series's values or None, many string
            representations of common units are supported, such as `'m'`, `'s'`, `'kg'`
            and many more
        :param str/tzinfo time_zone: the name of the time zone or None (see `IANA <https://www.iana.org/time-zones>`_)
            or a tzinfo-object, pass `'infer'` if you want the time zone to be derived
            from `start` and `end`
        """  # noqa: E501
        self._series = series
        self._validate()
        super().__init__(freq=freq, unit=unit, time_zone=time_zone)

    # ------------------------------ properties ------------------------------ #

    @property
    def values(self):
        # would like to use self._series.pint.magnitude.tolist() here, but
        # it is not updated, when updating self._series, to be reported @pint_array
        return list(
            map(lambda value: getattr(value, "magnitude", value), self._series.values)
        )

    @property
    def timestamps(self):
        return self._series.index.to_pydatetime().tolist()

    @property
    def first(self):
        if self.empty:
            raise ValueError("empty series")
        return self.timestamps[0], self.values[0]

    @property
    def last(self):
        if self.empty:
            raise ValueError("empty series")
        return self.timestamps[-1], self.values[-1]

    @property
    def start(self):
        if self.empty:
            raise ValueError("empty series")
        else:
            return self._series.index[0].to_pydatetime()

    @property
    def end(self):
        if self.empty:
            raise ValueError("empty series")
        else:
            return self._series.index[-1].to_pydatetime()

    @property
    def time_range(self):
        return self.start, self.end

    # ---------------------------- functionality ----------------------------- #

    def map(self, func, dimensionless=True):
        """
        apply a custom function to each value of the series

        :param function func: a function mapping a scalar to another scalar
        :param bool dimensionless: if set to True, the mapping function takes
            an argument of type Number (no unit, dimensionless). The resulting
            timestamp series will keep the original unit. If set to False,
            the mapping function takes an argument of type pint.Quantity.
            The resulting timestamp series will have the unit of the mapped
            values. Mapping values of one series to different units results in
            an error. Mapping with dimensionless=False will result in a loop
            and therefore perform slower.
        :return: the series with mapped values
        :rtype: TimestampSeries
        """
        if self.empty:
            return self

        if isinstance(self._series.dtype, PintType):
            if dimensionless:
                mapped_values = self._get_magnitude_series().apply(func).values
                self._series = pd.Series(
                    PintArray(mapped_values, dtype=self.unit), index=self._series.index
                )
            else:
                mapped_values = list(map(func, self._series.values))
                mapped_unit = mapped_values[0].u
                if any(map(lambda x: x.u != mapped_unit, mapped_values)):
                    raise ValueError("the mapped values do not have the same unit")
                magnitudes = [v.magnitude for v in mapped_values]
                self._series = pd.Series(
                    PintArray(magnitudes, dtype=mapped_unit), index=self._series.index
                )
        else:
            self._series = self._series.apply(func)
        return self

    def round(self, decimals):
        """
        round the values of the series

        :param decimals: no of decimal places to round to
        :return: the series with rounded values
        :rtype: TimestampSeries
        """
        # ToDo: feature request at pint-pandas
        if isinstance(self._series.dtype, PintType):
            rounded_values = self._get_magnitude_series().values.round(decimals)
            self._series = pd.Series(
                PintArray(rounded_values, dtype=self.unit), index=self._series.index
            )
        else:
            self._series = self._series.round(decimals)
        return self

    def append(self, value):
        """
        append a new value to a series with frequency

        :param float/int value: the value to append
        :return: the series with the new appended value
        :rtype: TimestampSeries
        """
        if not self.freq:
            raise ValueError("cannot append to series without freq")
        if self.empty:
            raise ValueError(
                "cannot append to empty series, "
                "use __setitem__: ts[timestamp] = value instead"
            )
        values = [value]
        if self.unit:
            values = PintArray(values, dtype=self.unit)
<<<<<<< HEAD
        self._series = self._series.append(
            pd.Series(
                values, index=[self._series.index.shift(periods=1, freq=self.freq)[-1]]
            )
        )
=======
        self._series = pd.concat([
            self._series,
            pd.Series(values,
                      index=[self._series.index.shift(periods=1, freq=self.freq)[-1]])
        ])
>>>>>>> 75c74941
        return self

    def prepend(self, value):
        """
        prepend a new value to a series with frequency

        :param float/int value: the value to prepend
        :return: the series with the new prepended value
        :rtype: TimestampSeries
        """
        if not self.freq:
            raise ValueError("cannot prepend to series without freq")
        if self.empty:
            raise ValueError(
                "cannot prepend to empty series, "
                "use __setitem__: ts[timestamp] = value instead"
            )
        values = [value]
        if self.unit:
            values = PintArray(values, dtype=self.unit)
<<<<<<< HEAD
        self._series = pd.Series(
            values, index=[self._series.index.shift(periods=1, freq=-self.freq)[0]]
        ).append(self._series)
=======
        self._series = pd.concat([
            pd.Series(values,
                      index=[self._series.index.shift(periods=1, freq=-self.freq)[0]]),

            self._series,
        ])
>>>>>>> 75c74941
        return self

    def join(self, other_ts, fit=True):
        raise NotImplementedError()

    # --------------------------------- cast --------------------------------- #

    def as_tuples(self):
        return list(zip(self.timestamps, self.values))

    def as_dict(self, ordered=False):
        dict_class = dict if not ordered else collections.OrderedDict
        return self.as_pd_series().to_dict(into=dict_class)

    def as_time_period_series(self, align_left=True):
        raise NotImplementedError()

    # ---------------------------- magic methods  ---------------------------- #

    def __str__(self):
        return (
            f"Time zone: {str(self._time_zone)}, "
            f"Freq: {getattr(self._freq, 'freqstr', '')}, "
            f"Unit: {str(self._unit or None)}\n"
            f"{str(self._series)}"
        )

    def __repr__(self):
        return (
            "{klass}(series=Series(PintArray({values}, dtype={unit}), "
            "index={index}), "
            "freq={freq}, unit={unit}, time_zone={tz})".format(
                klass=self.__class__.__name__,
                values=self.values,
                index=repr(self._series.index),
                tz=f"'{self.time_zone}'" if self.time_zone else None,
                freq=f"'{self.freq.freqstr}'" if self.freq else None,
                unit=f"'{self.unit or ''}'",
            )
        )

    def __eq__(self, other):
        if not isinstance(other, TimestampSeries):
            return False
        if (self.unit is None) != (other.unit is None):
            # extra case for comparison of dimensionless values and values with units
            return False
        self_values = self.values
        other_values = other.values
        self_timestamps = self.timestamps
        other_timestamps = other.timestamps
        if self.unit:
            self_values = list(self._series.pint.to_base_units().values)
        if other.unit:
            other_values = list(other._series.pint.to_base_units().values)
        if self.time_zone:
            tmp_self = copy.deepcopy(self)
            tmp_self.convert_time_zone("UTC")
            self_timestamps = tmp_self.timestamps
        if other.time_zone:
            tmp_other = copy.deepcopy(other)
            tmp_other.convert_time_zone("UTC")
            other_timestamps = tmp_other.timestamps

        return self_timestamps == other_timestamps and self_values == other_values

    def __getitem__(self, item):
        if isinstance(item, (slice, Iterable)):
            new_ts = copy.deepcopy(self)
            new_ts._series = new_ts._series[item]
            return new_ts
        else:
            if (
                isinstance(item, dt.datetime)
                and item.tzinfo is None
                and self.time_zone is not None
            ):
                item = self.time_zone.localize(item)
            return self._series[item]

    def __setitem__(self, key, value):
        raise NotImplementedError()

    # ---------------------------- calculations ------------------------------ #

    def _basic_calc(self, operation, other, *args, **kwargs):
        if isinstance(other, TimestampSeries):
            return self._basic_calc_time_series(operation, other, **kwargs)
        elif isinstance(other, pd.Series):
            return self._basic_calc_pd_series(operation, other, **kwargs)
        elif isinstance(other, (collections.abc.Sequence, np.ndarray, PintArray)):
            return self._basic_calc_collection(operation, other)
        else:
            return self._basic_calc_scalar(operation, other)

    def _basic_calc_time_series(self, operation, other, **kwargs):
        tmp_series = copy.deepcopy(self)
        if self.freq != other.freq:
            raise ValueError("The time series have different frequencies")
        if not self.unit == other.unit:
            raise ValueError("The time series have different units")
        if not self._series.index.equals(other._series.index):
            warnings.warn(
                "timestamps do not match, values are auto-filled",
                category=TimestampMismatchWarning,
            )
        tmp_series._series = getattr(tmp_series._series, operation)(
            other._series, **kwargs
        )
        tmp_series.convert_time_zone(self.time_zone)
        return tmp_series

    def _basic_calc_pd_series(self, operation, other, **kwargs):
        tmp_series = copy.deepcopy(self)
        if not isinstance(other.index, pd.DatetimeIndex):
            raise ValueError("The series has no proper DatetimeIndex")
        if not all(map(lambda x: isinstance(x, numbers.Number), other)):
            raise ValueError("sequence contains non-numeric values")
        if not self._series.index.equals(other.index):
            warnings.warn(
                "timestamps do not match, values are auto-filled",
                category=RuntimeWarning,
            )
        tmp_series._series = getattr(tmp_series._series, operation)(other, **kwargs)
        # enforce resulting TimestampSeries' time zone to be equal to initial
        # TimestampSeries (self)
        tmp_series.convert_time_zone(self.time_zone)
        if isinstance(tmp_series._series.dtype, PintType):
            tmp_series._unit = tmp_series._series.pint.u
        return tmp_series

    def _basic_calc_collection(self, operation, other):
        tmp_series = copy.deepcopy(self)
        if len(other) != len(self):
            raise ValueError("sequence has different length")
        if not all(map(lambda x: isinstance(x, (numbers.Number, Quantity)), other)):
            raise ValueError("sequence contains non-numeric values")
        tmp_series._series = getattr(tmp_series._series, operation)(other)
        if isinstance(tmp_series._series.dtype, PintType):
            tmp_series._unit = tmp_series._series.pint.u
        return tmp_series

    def _basic_calc_scalar(self, operation, other):
        tmp_series = copy.deepcopy(self)
        if not isinstance(other, (numbers.Number, Quantity)):
            raise ValueError("value is not numeric")
        tmp_series._series = getattr(tmp_series._series, operation)(other)
        if isinstance(other, Quantity):
            tmp_series._unit = tmp_series._series.pint.u
        return tmp_series

    # ---------------------------- validation ------------------------------- #

    def validate_all(self):
        self._validate()
        super()._validate_all()

    def _validate(self):
        index_is_datetime(self._series)
        index_is_sorted(self._series)<|MERGE_RESOLUTION|>--- conflicted
+++ resolved
@@ -322,19 +322,15 @@
         values = [value]
         if self.unit:
             values = PintArray(values, dtype=self.unit)
-<<<<<<< HEAD
-        self._series = self._series.append(
-            pd.Series(
-                values, index=[self._series.index.shift(periods=1, freq=self.freq)[-1]]
-            )
-        )
-=======
-        self._series = pd.concat([
-            self._series,
-            pd.Series(values,
-                      index=[self._series.index.shift(periods=1, freq=self.freq)[-1]])
-        ])
->>>>>>> 75c74941
+        self._series = pd.concat(
+            [
+                self._series,
+                pd.Series(
+                    values,
+                    index=[self._series.index.shift(periods=1, freq=self.freq)[-1]],
+                ),
+            ]
+        )
         return self
 
     def prepend(self, value):
@@ -355,18 +351,15 @@
         values = [value]
         if self.unit:
             values = PintArray(values, dtype=self.unit)
-<<<<<<< HEAD
-        self._series = pd.Series(
-            values, index=[self._series.index.shift(periods=1, freq=-self.freq)[0]]
-        ).append(self._series)
-=======
-        self._series = pd.concat([
-            pd.Series(values,
-                      index=[self._series.index.shift(periods=1, freq=-self.freq)[0]]),
-
-            self._series,
-        ])
->>>>>>> 75c74941
+        self._series = pd.concat(
+            [
+                pd.Series(
+                    values,
+                    index=[self._series.index.shift(periods=1, freq=-self.freq)[0]],
+                ),
+                self._series,
+            ]
+        )
         return self
 
     def join(self, other_ts, fit=True):
