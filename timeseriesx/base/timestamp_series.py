--- conflicted
+++ resolved
@@ -5,11 +5,8 @@
 import datetime as dt
 import numbers
 import warnings
-<<<<<<< HEAD
 from typing import List, Tuple, Union, Dict, Literal, Callable, TypeVar
-=======
 from collections.abc import Iterable
->>>>>>> da6eba6c
 
 import numpy as np
 import pandas as pd
@@ -502,10 +499,7 @@
 
         return self_timestamps == other_timestamps and self_values == other_values
 
-<<<<<<< HEAD
-    def __setitem__(self, key, value) -> None:
-=======
-    def __getitem__(self, item):
+    def __getitem__(self, item) -> None:
         if isinstance(item, (slice, Iterable)):
             new_ts = copy.deepcopy(self)
             new_ts._series = new_ts._series[item]
@@ -517,7 +511,6 @@
             return self._series[item]
 
     def __setitem__(self, key, value):
->>>>>>> da6eba6c
         raise NotImplementedError()
 
     # ---------------------------- calculations ------------------------------ #
