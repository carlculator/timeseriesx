--- conflicted
+++ resolved
@@ -20,9 +20,6 @@
 )
 
 
-<<<<<<< HEAD
-class TimestampSeries(FrequencyMixin, UnitMixin, TimeZoneMixin, BaseTimeSeries):
-=======
 class TimestampMismatchWarning(RuntimeWarning):
     """
     warning about implicit handling of mismatching timestamps
@@ -30,8 +27,7 @@
     pass
 
 
-class TimestampSeries(UnitMixin, TimeZoneMixin, FrequencyMixin, BaseTimeSeries):
->>>>>>> da6eba6c
+class TimestampSeries(FrequencyMixin, UnitMixin, TimeZoneMixin, BaseTimeSeries):
 
     @staticmethod
     def create_null_timeseries(start, end, freq, unit=None, time_zone='infer'):
@@ -441,11 +437,7 @@
             raise ValueError("The time series have different units")
         if not self._series.index.equals(other._series.index):
             warnings.warn("timestamps do not match, values are auto-filled",
-<<<<<<< HEAD
-                          category=RuntimeWarning)
-=======
                           category=TimestampMismatchWarning)
->>>>>>> da6eba6c
         tmp_series._series = getattr(tmp_series._series, operation)(
             other._series, **kwargs)
         tmp_series.convert_time_zone(self.time_zone)
