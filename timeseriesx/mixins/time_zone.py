import warnings

import pandas as pd

from timeseriesx.mixins import BaseMixin
from timeseriesx.validation.time_zone import (
    coerce_time_zone,
    infer_tz_from_series,
)


<<<<<<< HEAD
class TimeZoneWarning(Warning):
=======
class TimeZoneWarning(RuntimeWarning):
    """
    warning about implicit time zone handling
    """
>>>>>>> da6eba6c
    pass


class TimeZoneMixin(BaseMixin):

    def __init__(self, *args, **kwargs):
        super().__init__(*args, **kwargs)
        time_zone = kwargs.get('time_zone', None)
        if time_zone == 'infer':
            time_zone = infer_tz_from_series(self._series)
        self._validate_time_zone(time_zone)

    @property
    def time_zone(self):
        return self._series.index.tz

    def convert_time_zone(self, tz):
        """
        convert time series index to another time zone, or make an time zone naive
        index time zone aware (or the other way round)

        :param str/datetime.tzinfo tz: tzinfo object or name of the new time zone
            or None
        :return: the series with converted index
        :rtype: BaseTimeSeries
        """
        tz = coerce_time_zone(tz)
        if self._series.index.tz is None or tz is None:
            # series.freq is dropped by tz_localize: see https://github.com/pandas-dev/pandas/issues/33677
            # therefore restore it manually
            freq = self._get_freq()
            self._series.index = self._series.index.tz_localize(tz)
            self._series.index = pd.DatetimeIndex(self._series.index, freq=freq)
        if tz is not None:
            self._series.index = self._series.index.tz_convert('UTC').tz_convert(tz)
        return self

    def _validate_time_zone(self, tz):
        inferred_tz = infer_tz_from_series(self._series)
        if inferred_tz != tz:
            warnings.warn('time zone and given timestamps do not conform, '
                          'converted timestamps to given time zone',
                          category=TimeZoneWarning)
<<<<<<< HEAD
        self.convert_time_zone(tz)
=======
>>>>>>> da6eba6c

    def _get_freq(self):
        return getattr(self, 'freq', None)<|MERGE_RESOLUTION|>--- conflicted
+++ resolved
@@ -9,14 +9,10 @@
 )
 
 
-<<<<<<< HEAD
-class TimeZoneWarning(Warning):
-=======
 class TimeZoneWarning(RuntimeWarning):
     """
     warning about implicit time zone handling
     """
->>>>>>> da6eba6c
     pass
 
 
@@ -60,10 +56,7 @@
             warnings.warn('time zone and given timestamps do not conform, '
                           'converted timestamps to given time zone',
                           category=TimeZoneWarning)
-<<<<<<< HEAD
         self.convert_time_zone(tz)
-=======
->>>>>>> da6eba6c
 
     def _get_freq(self):
         return getattr(self, 'freq', None)