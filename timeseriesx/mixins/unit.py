--- conflicted
+++ resolved
@@ -13,6 +13,7 @@
     """
     warning about implicit unit handling
     """
+
     pass
 
 
@@ -113,13 +114,11 @@
                 except ValueError:
                     raise ValueError()
                 else:
-<<<<<<< HEAD
-                    warnings.warn("passed unit and unit of series do not conform")
-=======
-                    warnings.warn('passed unit and unit of series do not conform, '
-                                  'converted unit to the given unit',
-                                  category=UnitWarning)
->>>>>>> 1aa3f2b7
+                    warnings.warn(
+                        "passed unit and unit of series do not conform, "
+                        "converted unit to the given unit",
+                        category=UnitWarning,
+                    )
         else:
             self.convert_unit(self._unit)
 
