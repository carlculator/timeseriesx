--- conflicted
+++ resolved
@@ -11,14 +11,10 @@
 from timeseriesx.validation.unit import coerce_unit
 
 
-<<<<<<< HEAD
-class UnitWarning(Warning):
-=======
 class UnitWarning(RuntimeWarning):
     """
     warning about implicit unit handling
     """
->>>>>>> da6eba6c
     pass
 
 
@@ -121,26 +117,8 @@
     def _validate_unit(self, unit):
         unit = coerce_unit(unit)
         if isinstance(self._series.dtype, PintType):
-<<<<<<< HEAD
             if self.unit != unit:
                 warnings.warn('passed unit and unit of series do not conform, '
                               'converted unit to the given unit',
                               category=UnitWarning)
-        self.convert_unit(unit)
-=======
-            if self._series.pint.u != self._unit:
-                try:
-                    self.convert_unit(self._unit)
-                except ValueError:
-                    raise ValueError()
-                else:
-                    warnings.warn('passed unit and unit of series do not conform, '
-                                  'converted unit to the given unit',
-                                  category=UnitWarning)
-        else:
-            self.convert_unit(self._unit)
-
-    def _validate_all(self):
-        super()._validate_all()
-        self._validate_unit()
->>>>>>> da6eba6c
+        self.convert_unit(unit)